// Copyright 2025 The secretflow authors.
//
// Licensed under the Apache License, Version 2.0 (the "License");
// you may not use this file except in compliance with the License.
// You may obtain a copy of the License at
//
//   http://www.apache.org/licenses/LICENSE-2.0
//
// Unless required by applicable law or agreed to in writing, software
// distributed under the License is distributed on an "AS IS" BASIS,
// WITHOUT WARRANTIES OR CONDITIONS OF ANY KIND, either express or implied.
// See the License for the specific language governing permissions and
// limitations under the License.

#include <gtest/gtest.h>

#include <future>
#include <vector>

#include "experiment/pir/simplepir/client.h"
#include "experiment/pir/simplepir/network_util.h"
#include "experiment/pir/simplepir/server.h"
#include "yacl/link/test_util.h"

namespace pir::simple {
constexpr size_t kTestDim = 1 << 10;
constexpr size_t kTestSize = 1ULL << 12;
constexpr uint64_t kTestModulus = 1ULL << 32;
constexpr uint64_t kTestPlainModulus = 991;
<<<<<<< HEAD
constexpr size_t kTestIndex = 10;
=======
>>>>>>> b36abfcb

inline void GenerateDatabase(std::vector<std::vector<uint64_t>> &database) {
  size_t row = static_cast<size_t>(sqrt(kTestSize));
  size_t col = static_cast<size_t>(sqrt(kTestSize));
  database.resize(row);
  for (size_t i = 0; i < row; i++) {
    database[i] =
        pir::simple::GenerateRandomVector(col, kTestPlainModulus, true);
  }
}

TEST(PIRTest, AllWorkflow) {
  pir::simple::SimplePirServer server(kTestDim, kTestModulus, kTestSize,
                                      kTestPlainModulus);
  pir::simple::SimplePirClient client(kTestDim, kTestModulus, kTestSize,
                                      kTestPlainModulus, 4, 6.8);
  std::vector<std::vector<uint64_t>> database;
  GenerateDatabase(database);
  // Phase 1: Sets LWE matrix for server and client
  server.SetDatabase(database);
  server.GenerateLweMatrix();
  uint128_t server_seed = server.GetSeed();
  auto server_hint_vec = server.GetHint();

  // Phase 2: PIR setup
  // Sends LWE matrix for client
  uint128_t client_seed;
  auto lctxs = yacl::link::test::SetupWorld(2);
  auto sender = std::async([&] { SendUint128(server_seed, lctxs[0]); });
  auto receiver = std::async([&] { RecvUint128(client_seed, lctxs[1]); });
  sender.get();
  receiver.get();

  // Sends hint to client
  std::vector<uint64_t> client_hint_vec;
  sender = std::async([&] { SendVector(server_hint_vec, lctxs[0]); });
  receiver = std::async([&] { RecvVector(client_hint_vec, lctxs[1]); });
  sender.get();
  receiver.get();

  client.Setup(client_seed, client_hint_vec);

  // Phase 3: PIR query
  auto client_query = client.Query(kTestIndex);
  std::vector<uint64_t> server_query_received;

  sender = std::async([&] { SendVector(client_query, lctxs[0]); });
  receiver = std::async([&] { RecvVector(server_query_received, lctxs[1]); });
  sender.get();
  receiver.get();

  // Phase 4: PIR answer
  auto server_answer = server.Answer(server_query_received);
  std::vector<uint64_t> client_answer_received;

  sender = std::async([&] { SendVector(server_answer, lctxs[0]); });
  receiver = std::async([&] { RecvVector(client_answer_received, lctxs[1]); });
  sender.get();
  receiver.get();

  // Phase 5: Result verification
  auto recovered = client.Recover(client_answer_received);
  auto expected = server.GetValue(kTestIndex);
  EXPECT_EQ(recovered, expected);
}
}  // namespace pir::simple<|MERGE_RESOLUTION|>--- conflicted
+++ resolved
@@ -27,10 +27,6 @@
 constexpr size_t kTestSize = 1ULL << 12;
 constexpr uint64_t kTestModulus = 1ULL << 32;
 constexpr uint64_t kTestPlainModulus = 991;
-<<<<<<< HEAD
-constexpr size_t kTestIndex = 10;
-=======
->>>>>>> b36abfcb
 
 inline void GenerateDatabase(std::vector<std::vector<uint64_t>> &database) {
   size_t row = static_cast<size_t>(sqrt(kTestSize));
@@ -74,6 +70,7 @@
   client.Setup(client_seed, client_hint_vec);
 
   // Phase 3: PIR query
+  const size_t kTestIndex = 10;
   auto client_query = client.Query(kTestIndex);
   std::vector<uint64_t> server_query_received;
 
