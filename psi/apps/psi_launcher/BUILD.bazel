--- conflicted
+++ resolved
@@ -46,12 +46,9 @@
         ":factory",
         ":report",
         "//psi:trace_categories",
-<<<<<<< HEAD
         "//psi/algorithm/dkpir:entry",
-=======
         "//psi/config:psi_config",
         "//psi/config:ub_psi_config",
->>>>>>> b36abfcb
         "//psi/legacy:bucket_psi",
         "//psi/proto:pir_cc_proto",
         "//psi/wrapper/apsi/cli:entry",
