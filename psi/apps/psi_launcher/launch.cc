// Copyright 2024 Ant Group Co., Ltd.
//
// Licensed under the Apache License, Version 2.0 (the "License");
// you may not use this file except in compliance with the License.
// You may obtain a copy of the License at
//
//   http://www.apache.org/licenses/LICENSE-2.0
//
// Unless required by applicable law or agreed to in writing, software
// distributed under the License is distributed on an "AS IS" BASIS,
// WITHOUT WARRANTIES OR CONDITIONS OF ANY KIND, either express or implied.
// See the License for the specific language governing permissions and
// limitations under the License.

// perfetto usage is adapted from
// https://github.com/google/perfetto/blob/master/examples/sdk/example.cc

#include "psi/apps/psi_launcher/launch.h"

#include <fstream>

#include "boost/algorithm/string.hpp"
#include "google/protobuf/util/json_util.h"
#include "perfetto.h"
#include "spdlog/spdlog.h"

#include "psi/algorithm/dkpir/entry.h"
#include "psi/apps/psi_launcher/factory.h"
#include "psi/prelude.h"
#include "psi/trace_categories.h"
#include "psi/utils/random_str.h"
#include "psi/wrapper/apsi/cli/entry.h"

namespace psi {
namespace {

void InitializePerfetto() {
  perfetto::TracingInitArgs args;

  // TODO(junfeng): include system backend as well.
  args.backends = perfetto::kInProcessBackend;

  perfetto::Tracing::Initialize(args);
  perfetto::TrackEvent::Register();
}

std::unique_ptr<perfetto::TracingSession> StartTracing() {
  perfetto::TraceConfig cfg;
  cfg.add_buffers()->set_size_kb(1024);
  auto* ds_cfg = cfg.add_data_sources()->mutable_config();
  ds_cfg->set_name("track_event");

  auto tracing_session = perfetto::Tracing::NewTrace();
  tracing_session->Setup(cfg);
  tracing_session->StartBlocking();
  return tracing_session;
}

void SetLogLevel(const std::string& level) {
  static const std::map<std::string, spdlog::level::level_enum> kLogLevelMap = {
      {"trace", spdlog::level::trace}, {"debug", spdlog::level::debug},
      {"info", spdlog::level::info},   {"warn", spdlog::level::warn},
      {"err", spdlog::level::err},     {"critical", spdlog::level::critical},
      {"off", spdlog::level::off}};
  static const std::string kDefaultLogLevel = "info";

  std::string normalized_level = boost::algorithm::to_lower_copy(level);
  if (normalized_level.empty()) {
    normalized_level = kDefaultLogLevel;
  }

  auto level_iter = kLogLevelMap.find(normalized_level);
  YACL_ENFORCE(level_iter != kLogLevelMap.end(),
               "unsupported logging level: {}", level);
  spdlog::set_level(level_iter->second);
  spdlog::flush_on(level_iter->second);
}

void StopTracing(std::unique_ptr<perfetto::TracingSession> tracing_session,
                 const std::string& path) {
  perfetto::TrackEvent::Flush();

  // Stop tracing and read the trace data.
  tracing_session->StopBlocking();
  std::vector<char> trace_data(tracing_session->ReadTraceBlocking());

  // Write the result into a file.
  std::ofstream output;
  output.open(path, std::ios::out | std::ios::binary);
  output.write(&trace_data[0], std::streamsize(trace_data.size()));
  output.close();
  SPDLOG_INFO("Trace has been written to {}.", path);
}

}  // namespace

PsiResultReport RunPsi(const v2::PsiConfig& psi_config,
                       const std::shared_ptr<yacl::link::Context>& lctx) {
  SetLogLevel(psi_config.debug_options().logging_level());

  InitializePerfetto();
  auto tracing_session = StartTracing();
  // Give a custom name for the traced process.
  perfetto::ProcessTrack process_track = perfetto::ProcessTrack::Current();
  perfetto::protos::gen::TrackDescriptor desc = process_track.Serialize();
  desc.mutable_process()->set_process_name("psi");
  perfetto::TrackEvent::SetTrackDescriptor(process_track, desc);

  google::protobuf::util::JsonPrintOptions json_print_options;
  json_print_options.preserve_proto_field_names = true;

  std::string config_json;
  YACL_ENFORCE(google::protobuf::util::MessageToJsonString(
                   psi_config, &config_json, json_print_options)
                   .ok());
  SPDLOG_INFO("PSI config: {}", config_json);

  std::unique_ptr<AbstractPsiParty> psi_party =
      createPsiParty(psi_config, lctx);
  PsiResultReport report = psi_party->Run();

  StopTracing(std::move(tracing_session),
              psi_config.debug_options().trace_path().empty()
                  ? fmt::format("/tmp/psi_{}.trace", GetRandomString())
                  : psi_config.debug_options().trace_path());

  return report;
}

PsiResultReport RunUbPsi(const v2::UbPsiConfig& ub_psi_config,
                         const std::shared_ptr<yacl::link::Context>& lctx) {
  SetLogLevel(ub_psi_config.debug_options().logging_level());

  google::protobuf::util::JsonPrintOptions json_print_options;
  json_print_options.preserve_proto_field_names = true;

  std::string config_json;
  YACL_ENFORCE(google::protobuf::util::MessageToJsonString(
                   ub_psi_config, &config_json, json_print_options)
                   .ok());
  SPDLOG_INFO("UB PSI config: {}", config_json);

  std::unique_ptr<AbstractUbPsiParty> ub_psi_party =
      createUbPsiParty(ub_psi_config, lctx);
  return ub_psi_party->Run();
}

PsiResultReport RunLegacyPsi(const BucketPsiConfig& bucket_psi_config,
                             const std::shared_ptr<yacl::link::Context>& lctx,
                             ProgressCallbacks progress_callbacks,
                             int64_t callbacks_interval_ms, bool ic_mode) {
  google::protobuf::util::JsonPrintOptions json_print_options;
  json_print_options.preserve_proto_field_names = true;

  std::string config_json;
  YACL_ENFORCE(google::protobuf::util::MessageToJsonString(
                   bucket_psi_config, &config_json, json_print_options)
                   .ok());
  SPDLOG_INFO("LEGACY PSI config: {}", config_json);

  BucketPsi bucket_psi(bucket_psi_config, lctx, ic_mode);
  return bucket_psi.Run(progress_callbacks, callbacks_interval_ms);
}

PirResultReport RunPir(const ApsiReceiverConfig& apsi_receiver_config,
                       const std::shared_ptr<yacl::link::Context>& lctx) {
  psi::apsi_wrapper::cli::ReceiverOptions options;
  options.threads = apsi_receiver_config.threads();
  if (apsi_receiver_config.log_level() == "all" ||
      apsi_receiver_config.log_level() == "debug" ||
      apsi_receiver_config.log_level() == "info" ||
      apsi_receiver_config.log_level() == "warning" ||
      apsi_receiver_config.log_level() == "error" ||
      apsi_receiver_config.log_level() == "off") {
    options.log_level = apsi_receiver_config.log_level();
  }
  options.log_file = apsi_receiver_config.log_file();
  options.silent = apsi_receiver_config.silent();
  options.query_file = apsi_receiver_config.query_file();
  options.output_file = apsi_receiver_config.output_file();
  options.params_file = apsi_receiver_config.params_file();
  options.channel = "yacl";

  options.experimental_enable_bucketize =
      apsi_receiver_config.experimental_enable_bucketize();
  options.experimental_bucket_cnt =
      apsi_receiver_config.experimental_bucket_cnt();
  options.query_batch_size = apsi_receiver_config.query_batch_size()
                                 ? apsi_receiver_config.query_batch_size()
                                 : 1;

  int* match_cnt = new int(0);

  YACL_ENFORCE_EQ(RunReceiver(options, lctx, match_cnt), 0);

  PirResultReport report;
  report.set_match_cnt(*match_cnt);

  delete match_cnt;

  return report;
}

PirResultReport RunPir(const ApsiSenderConfig& apsi_sender_config,
                       const std::shared_ptr<yacl::link::Context>& lctx) {
  psi::apsi_wrapper::cli::SenderOptions options;
  options.threads = apsi_sender_config.threads();
  if (apsi_sender_config.log_level() == "all" ||
      apsi_sender_config.log_level() == "debug" ||
      apsi_sender_config.log_level() == "info" ||
      apsi_sender_config.log_level() == "warning" ||
      apsi_sender_config.log_level() == "error" ||
      apsi_sender_config.log_level() == "off") {
    options.log_level = apsi_sender_config.log_level();
  }
  options.log_file = apsi_sender_config.log_file();
  options.silent = apsi_sender_config.silent();
  options.db_file = apsi_sender_config.db_file();
  options.source_file = apsi_sender_config.source_file();
  options.params_file = apsi_sender_config.params_file();
  options.sdb_out_file = apsi_sender_config.sdb_out_file();
  options.channel = "yacl";
  options.compress = apsi_sender_config.compress();
  options.save_db_only = apsi_sender_config.save_db_only();
  if (apsi_sender_config.nonce_byte_count() != 0) {
    options.nonce_byte_count = apsi_sender_config.nonce_byte_count();
  }

  options.experimental_enable_bucketize =
      apsi_sender_config.experimental_enable_bucketize();
  options.experimental_bucket_cnt =
      apsi_sender_config.experimental_bucket_cnt();
  options.experimental_bucket_folder =
      apsi_sender_config.experimental_bucket_folder();
  if (apsi_sender_config.experimental_db_generating_process_num() != 0) {
    options.experimental_db_generating_process_num =
        apsi_sender_config.experimental_db_generating_process_num();
  }
  if (apsi_sender_config.experimental_bucket_group_cnt() != 0) {
    options.experimental_bucket_group_cnt =
        apsi_sender_config.experimental_bucket_group_cnt();
  }
  YACL_ENFORCE_EQ(RunSender(options, lctx), 0);

  return PirResultReport();
}

<<<<<<< HEAD
PirResultReport RunDkPir(const DkPirReceiverConfig& dk_pir_receiver_config,
                         const std::shared_ptr<yacl::link::Context>& lctx) {
  psi::dkpir::DkPirReceiverOptions options;

  options.threads = dk_pir_receiver_config.threads();
  options.curve_type = dk_pir_receiver_config.curve_type();
  options.skip_count_check = dk_pir_receiver_config.skip_count_check();
  if (dk_pir_receiver_config.log_level() == "all" ||
      dk_pir_receiver_config.log_level() == "debug" ||
      dk_pir_receiver_config.log_level() == "info" ||
      dk_pir_receiver_config.log_level() == "warning" ||
      dk_pir_receiver_config.log_level() == "error" ||
      dk_pir_receiver_config.log_level() == "off") {
    options.log_level = dk_pir_receiver_config.log_level();
  }
  options.log_file = dk_pir_receiver_config.log_file();
  options.params_file = dk_pir_receiver_config.params_file();
  options.query_file = dk_pir_receiver_config.query_file();
  options.result_file = dk_pir_receiver_config.result_file();
  options.tmp_folder = dk_pir_receiver_config.tmp_folder();
  options.key = dk_pir_receiver_config.key();
  options.labels =
      std::vector<std::string>(dk_pir_receiver_config.labels().begin(),
                               dk_pir_receiver_config.labels().end());

  YACL_ENFORCE_EQ(ReceiverOnline(options, lctx), 0);

  return PirResultReport();
}

PirResultReport RunDkPir(const DkPirSenderConfig& dk_pir_sender_config,
                         const std::shared_ptr<yacl::link::Context>& lctx) {
  psi::dkpir::DkPirSenderOptions options;

  options.threads = dk_pir_sender_config.threads();
  options.curve_type = dk_pir_sender_config.curve_type();
  options.skip_count_check = dk_pir_sender_config.skip_count_check();
  if (dk_pir_sender_config.log_level() == "all" ||
      dk_pir_sender_config.log_level() == "debug" ||
      dk_pir_sender_config.log_level() == "info" ||
      dk_pir_sender_config.log_level() == "warning" ||
      dk_pir_sender_config.log_level() == "error" ||
      dk_pir_sender_config.log_level() == "off") {
    options.log_level = dk_pir_sender_config.log_level();
  }
  options.log_file = dk_pir_sender_config.log_file();
  options.params_file = dk_pir_sender_config.params_file();
  options.source_file = dk_pir_sender_config.source_file();
  options.value_sdb_out_file = dk_pir_sender_config.value_sdb_out_file();
  options.count_sdb_out_file = dk_pir_sender_config.count_sdb_out_file();
  options.secret_key_file = dk_pir_sender_config.secret_key_file();
  options.result_file = dk_pir_sender_config.result_file();
  options.tmp_folder = dk_pir_sender_config.tmp_folder();
  options.key = dk_pir_sender_config.key();
  options.labels =
      std::vector<std::string>(dk_pir_sender_config.labels().begin(),
                               dk_pir_sender_config.labels().end());

  switch (dk_pir_sender_config.mode()) {
    case psi::DkPirSenderConfig::MODE_OFFLINE: {
      YACL_ENFORCE_EQ(SenderOffline(options), 0);
      break;
    }
    case psi::DkPirSenderConfig::MODE_ONLINE: {
      YACL_ENFORCE_EQ(SenderOnline(options, lctx), 0);
      break;
    }
    default: {
      YACL_THROW("unsupported mode.");
    }
  }

  return PirResultReport();
}
=======
namespace api {

const std::map<PsiProtocol, v2::Protocol> kV2ProtoclMap = {
    {PsiProtocol::PROTOCOL_ECDH, v2::Protocol::PROTOCOL_ECDH},
    {PsiProtocol::PROTOCOL_KKRT, v2::Protocol::PROTOCOL_KKRT},
    {PsiProtocol::PROTOCOL_RR22, v2::Protocol::PROTOCOL_RR22}};

const std::map<PsiProtocol, PsiType> kPsiTypeMap = {
    {PsiProtocol::PROTOCOL_ECDH_3PC, PsiType::ECDH_PSI_3PC},
    {PsiProtocol::PROTOCOL_ECDH_NPC, PsiType::ECDH_PSI_NPC},
    {PsiProtocol::PROTOCOL_KKRT_NPC, PsiType::KKRT_PSI_NPC},
    {PsiProtocol::PROTOCOL_DP, PsiType::DP_PSI_2PC},
};

const std::map<EllipticCurveType, CurveType> kCurTypeMap = {
    {EllipticCurveType::CURVE_INVALID_TYPE, CurveType::CURVE_INVALID_TYPE},
    {EllipticCurveType::CURVE_25519, CurveType::CURVE_25519},
    {EllipticCurveType::CURVE_FOURQ, CurveType::CURVE_FOURQ},
    {EllipticCurveType::CURVE_SM2, CurveType::CURVE_SM2},
    {EllipticCurveType::CURVE_SECP256K1, CurveType::CURVE_SECP256K1},
    {EllipticCurveType::CURVE_25519_ELLIGATOR2,
     CurveType::CURVE_25519_ELLIGATOR2},
};

const std::map<SourceType, v2::IoType> kIoTypeMap = {
    {SourceType::SOURCE_TYPE_UNSPECIFIED, v2::IoType::IO_TYPE_UNSPECIFIED},
    {SourceType::SOURCE_TYPE_FILE_CSV, v2::IoType::IO_TYPE_FILE_CSV}};

const std::map<ResultJoinType, v2::PsiConfig::AdvancedJoinType> kJoinTypeMap = {
    {ResultJoinType::JOIN_TYPE_UNSPECIFIED,
     v2::PsiConfig::ADVANCED_JOIN_TYPE_UNSPECIFIED},
    {ResultJoinType::JOIN_TYPE_INNER_JOIN,
     v2::PsiConfig::ADVANCED_JOIN_TYPE_INNER_JOIN},
    {ResultJoinType::JOIN_TYPE_LEFT_JOIN,
     v2::PsiConfig::ADVANCED_JOIN_TYPE_LEFT_JOIN},
    {ResultJoinType::JOIN_TYPE_RIGHT_JOIN,
     v2::PsiConfig::ADVANCED_JOIN_TYPE_RIGHT_JOIN},
    {ResultJoinType::JOIN_TYPE_FULL_JOIN,
     v2::PsiConfig::ADVANCED_JOIN_TYPE_FULL_JOIN},
    {ResultJoinType::JOIN_TYPE_DIFFERENCE,
     v2::PsiConfig::ADVANCED_JOIN_TYPE_DIFFERENCE},
};

v2::PsiConfig ExecConfToV2Conf(
    const PsiExecuteConfig& exec_config,
    const std::shared_ptr<yacl::link::Context>& lctx) {
  v2::PsiConfig v2_conf;
  // protocol
  auto* protocol_conf = v2_conf.mutable_protocol_config();
  protocol_conf->set_protocol(
      kV2ProtoclMap.at(exec_config.protocol_conf.protocol));
  protocol_conf->set_role(exec_config.protocol_conf.receiver_rank ==
                                  lctx->Rank()
                              ? v2::Role::ROLE_RECEIVER
                              : v2::Role::ROLE_SENDER);
  protocol_conf->set_broadcast_result(
      exec_config.protocol_conf.broadcast_result);
  protocol_conf->mutable_ecdh_config()->set_curve(
      kCurTypeMap.at(exec_config.protocol_conf.ecdh_params.curve));
  protocol_conf->mutable_ecdh_config()->set_batch_size(
      exec_config.protocol_conf.ecdh_params.batch_size);
  protocol_conf->mutable_kkrt_config()->set_bucket_size(
      exec_config.protocol_conf.bucket_size);
  protocol_conf->mutable_rr22_config()->set_bucket_size(
      exec_config.protocol_conf.bucket_size);
  protocol_conf->mutable_rr22_config()->set_low_comm_mode(
      exec_config.protocol_conf.rr22_params.low_comm_mode);

  // input
  v2_conf.mutable_input_config()->set_type(
      kIoTypeMap.at(exec_config.input_params.type));
  v2_conf.mutable_input_config()->set_path(exec_config.input_params.path);
  v2_conf.mutable_input_attr()->set_keys_unique(
      exec_config.input_params.keys_unique);

  // output
  v2_conf.mutable_output_attr()->set_csv_null_rep(
      exec_config.output_params.csv_null_rep);
  v2_conf.mutable_output_config()->set_type(
      kIoTypeMap.at(exec_config.output_params.type));
  v2_conf.mutable_output_config()->set_path(exec_config.output_params.path);

  v2_conf.mutable_keys()->Add(exec_config.input_params.selected_keys.begin(),
                              exec_config.input_params.selected_keys.end());
  v2_conf.set_disable_alignment(exec_config.output_params.disable_alignment);

  // recovery
  v2_conf.mutable_recovery_config()->set_enabled(
      exec_config.checkpoint_conf.enable);
  v2_conf.mutable_recovery_config()->set_folder(
      exec_config.checkpoint_conf.path);

  // join
  v2_conf.set_advanced_join_type(kJoinTypeMap.at(exec_config.join_conf.type));
  v2_conf.set_left_side(exec_config.join_conf.left_side_rank ==
                                exec_config.protocol_conf.receiver_rank
                            ? v2::Role::ROLE_RECEIVER
                            : v2::Role::ROLE_SENDER);
  v2_conf.set_check_hash_digest(true);
  return v2_conf;
}

BucketPsiConfig ExecConfToBucketConf(const PsiExecuteConfig& exec_config) {
  BucketPsiConfig bucket_conf;
  bucket_conf.set_psi_type(kPsiTypeMap.at(exec_config.protocol_conf.protocol));
  bucket_conf.set_receiver_rank(exec_config.protocol_conf.receiver_rank);
  bucket_conf.set_broadcast_result(exec_config.protocol_conf.broadcast_result);
  // input
  bucket_conf.mutable_input_params()->set_path(exec_config.input_params.path);
  bucket_conf.mutable_input_params()->mutable_select_fields()->Add(
      exec_config.input_params.selected_keys.begin(),
      exec_config.input_params.selected_keys.end());
  bucket_conf.mutable_input_params()->set_precheck(
      !exec_config.input_params.keys_unique);
  bucket_conf.mutable_output_params()->set_path(exec_config.output_params.path);
  bucket_conf.mutable_output_params()->set_need_sort(
      !exec_config.output_params.disable_alignment);
  bucket_conf.set_curve_type(
      kCurTypeMap.at(exec_config.protocol_conf.ecdh_params.curve));
  bucket_conf.set_bucket_size(exec_config.protocol_conf.bucket_size);
  bucket_conf.mutable_dppsi_params()->set_bob_sub_sampling(
      exec_config.protocol_conf.dp_params.bob_sub_sampling);
  bucket_conf.mutable_dppsi_params()->set_epsilon(
      exec_config.protocol_conf.dp_params.epsilon);

  return bucket_conf;
}

PsiExecuteReport PsiExecute(const PsiExecuteConfig& config,
                            const std::shared_ptr<yacl::link::Context>& lctx,
                            const ProgressParams& progress_params) {
  YACL_ENFORCE(config.protocol_conf.protocol !=
               PsiProtocol::PROTOCOL_UNSPECIFIED);

  if (config.protocol_conf.protocol == PsiProtocol::PROTOCOL_ECDH_3PC ||
      config.protocol_conf.protocol == PsiProtocol::PROTOCOL_ECDH_NPC ||
      config.protocol_conf.protocol == PsiProtocol::PROTOCOL_KKRT_NPC ||
      config.protocol_conf.protocol == PsiProtocol::PROTOCOL_DP) {
    auto bucket_conf = ExecConfToBucketConf(config);
    auto report = RunLegacyPsi(bucket_conf, lctx, progress_params.hook,
                               progress_params.interval_ms);
    return PsiExecuteReport{
        .original_count = report.original_count(),
        .intersection_count = report.intersection_count(),
        .original_unique_count = report.original_key_count(),
        .intersection_unique_count = report.intersection_key_count()};
  } else {
    auto v2_conf = ExecConfToV2Conf(config, lctx);
    auto report = ::psi::RunPsi(v2_conf, lctx);
    return PsiExecuteReport{
        .original_count = report.original_count(),
        .intersection_count = report.intersection_count(),
        .original_unique_count = report.original_key_count(),
        .intersection_unique_count = report.intersection_key_count()};
  }
}

const std::map<ub::UbPsiExecuteConfig::Mode, v2::UbPsiConfig::Mode> kModeMap = {
    {ub::UbPsiExecuteConfig::Mode::MODE_UNSPECIFIED,
     v2::UbPsiConfig::MODE_UNSPECIFIED},
    {ub::UbPsiExecuteConfig::Mode::MODE_OFFLINE_GEN_CACHE,
     v2::UbPsiConfig::MODE_OFFLINE_GEN_CACHE},
    {ub::UbPsiExecuteConfig::Mode::MODE_OFFLINE_TRANSFER_CACHE,
     v2::UbPsiConfig::MODE_OFFLINE_TRANSFER_CACHE},
    {ub::UbPsiExecuteConfig::Mode::MODE_OFFLINE, v2::UbPsiConfig::MODE_OFFLINE},
    {ub::UbPsiExecuteConfig::Mode::MODE_ONLINE, v2::UbPsiConfig::MODE_ONLINE},
    {ub::UbPsiExecuteConfig::Mode::MODE_FULL, v2::UbPsiConfig::MODE_FULL},
};

namespace internal {
v2::UbPsiConfig UbExecConfToUbconf(
    const ub::UbPsiExecuteConfig& exec_config,
    const std::shared_ptr<yacl::link::Context>& lctx) {
  YACL_ENFORCE(exec_config.role != ub::UbPsiRole::ROLE_UNSPECIFIED);
  v2::UbPsiConfig ub_conf;
  ub_conf.set_mode(kModeMap.at(exec_config.mode));
  ub_conf.set_role(exec_config.role == ub::UbPsiRole::ROLE_SERVER
                       ? v2::Role::ROLE_SERVER
                       : v2::Role::ROLE_CLIENT);
  ub_conf.set_server_secret_key_path(exec_config.server_params.secret_key_path);
  ub_conf.set_cache_path(exec_config.cache_path);

  // input
  ub_conf.mutable_input_config()->set_type(
      kIoTypeMap.at(exec_config.input_params.type));
  ub_conf.mutable_input_config()->set_path(exec_config.input_params.path);
  ub_conf.mutable_input_attr()->set_keys_unique(
      exec_config.input_params.keys_unique);

  // output
  ub_conf.mutable_output_attr()->set_csv_null_rep(
      exec_config.output_params.csv_null_rep);
  ub_conf.mutable_output_config()->set_type(
      kIoTypeMap.at(exec_config.output_params.type));
  ub_conf.mutable_output_config()->set_path(exec_config.output_params.path);

  ub_conf.mutable_keys()->Add(exec_config.input_params.selected_keys.begin(),
                              exec_config.input_params.selected_keys.end());
  ub_conf.set_disable_alignment(exec_config.output_params.disable_alignment);

  // join
  ub_conf.set_advanced_join_type(kJoinTypeMap.at(exec_config.join_conf.type));
  auto left_side = v2::Role::ROLE_CLIENT;
  if (exec_config.role == ub::UbPsiRole::ROLE_SERVER) {
    if (exec_config.join_conf.left_side_rank == lctx->Rank()) {
      left_side = v2::Role::ROLE_SERVER;
    }
    if (exec_config.recevie_result) {
      ub_conf.set_server_get_result(true);
    }
  } else {
    if (exec_config.join_conf.left_side_rank != lctx->Rank()) {
      left_side = v2::Role::ROLE_SERVER;
    }
    if (exec_config.recevie_result) {
      ub_conf.set_client_get_result(true);
    }
  }
  ub_conf.set_left_side(left_side);

  return ub_conf;
}
}  // namespace internal

PsiExecuteReport UbPsiExecute(
    const ub::UbPsiExecuteConfig& config,
    const std::shared_ptr<yacl::link::Context>& lctx) {
  auto ub_conf = internal::UbExecConfToUbconf(config, lctx);
  auto report = ::psi::RunUbPsi(ub_conf, lctx);
  return PsiExecuteReport{
      .original_count = report.original_count(),
      .intersection_count = report.intersection_count(),
      .original_unique_count = report.original_key_count(),
      .intersection_unique_count = report.intersection_key_count()};
}

}  // namespace api
>>>>>>> b36abfcb

}  // namespace psi<|MERGE_RESOLUTION|>--- conflicted
+++ resolved
@@ -245,7 +245,6 @@
   return PirResultReport();
 }
 
-<<<<<<< HEAD
 PirResultReport RunDkPir(const DkPirReceiverConfig& dk_pir_receiver_config,
                          const std::shared_ptr<yacl::link::Context>& lctx) {
   psi::dkpir::DkPirReceiverOptions options;
@@ -320,7 +319,7 @@
 
   return PirResultReport();
 }
-=======
+
 namespace api {
 
 const std::map<PsiProtocol, v2::Protocol> kV2ProtoclMap = {
@@ -558,6 +557,5 @@
 }
 
 }  // namespace api
->>>>>>> b36abfcb
 
 }  // namespace psi