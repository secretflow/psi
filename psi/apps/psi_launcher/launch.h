// Copyright 2024 Ant Group Co., Ltd.
//
// Licensed under the Apache License, Version 2.0 (the "License");
// you may not use this file except in compliance with the License.
// You may obtain a copy of the License at
//
//   http://www.apache.org/licenses/LICENSE-2.0
//
// Unless required by applicable law or agreed to in writing, software
// distributed under the License is distributed on an "AS IS" BASIS,
// WITHOUT WARRANTIES OR CONDITIONS OF ANY KIND, either express or implied.
// See the License for the specific language governing permissions and
// limitations under the License.

// perfetto usage is adapted from
// https://github.com/google/perfetto/blob/master/examples/sdk/example.cc

#pragma once

#include "yacl/link/context.h"

#include "psi/apps/psi_launcher/report.h"
#include "psi/config/psi.h"
#include "psi/config/ub_psi.h"
#include "psi/legacy/bucket_psi.h"

#include "psi/proto/pir.pb.h"
#include "psi/proto/psi.pb.h"
#include "psi/proto/psi_v2.pb.h"

namespace psi {

PsiResultReport RunLegacyPsi(const BucketPsiConfig& bucket_psi_config,
                             const std::shared_ptr<yacl::link::Context>& lctx,
                             ProgressCallbacks progress_callbacks = nullptr,
                             int64_t callbacks_interval_ms = 5 * 1000,
                             bool ic_mode = false);

PsiResultReport RunPsi(const v2::PsiConfig& psi_config,
                       const std::shared_ptr<yacl::link::Context>& lctx);

PsiResultReport RunUbPsi(const v2::UbPsiConfig& ub_psi_config,
                         const std::shared_ptr<yacl::link::Context>& lctx);

PirResultReport RunPir(const ApsiReceiverConfig& apsi_receiver_config,
                       const std::shared_ptr<yacl::link::Context>& lctx);

PirResultReport RunPir(const ApsiSenderConfig& apsi_sender_config,
                       const std::shared_ptr<yacl::link::Context>& lctx);

<<<<<<< HEAD
PirResultReport RunDkPir(const DkPirReceiverConfig& dk_pir_receiver_config,
                         const std::shared_ptr<yacl::link::Context>& lctx);

PirResultReport RunDkPir(const DkPirSenderConfig& dk_pir_sender_config,
                         const std::shared_ptr<yacl::link::Context>& lctx);
=======
namespace api {

namespace internal {
v2::UbPsiConfig UbExecConfToUbconf(
    const ub::UbPsiExecuteConfig& exec_config,
    const std::shared_ptr<yacl::link::Context>& lctx);
}

struct ProgressParams {
  ProgressCallbacks hook = nullptr;

  uint32_t interval_ms = 5 * 1000;
};

PsiExecuteReport PsiExecute(const PsiExecuteConfig& config,
                            const std::shared_ptr<yacl::link::Context>& lctx,
                            const ProgressParams& progress_params = {});

PsiExecuteReport UbPsiExecute(const ub::UbPsiExecuteConfig& config,
                              const std::shared_ptr<yacl::link::Context>& lctx);

}  // namespace api
>>>>>>> b36abfcb

}  // namespace psi<|MERGE_RESOLUTION|>--- conflicted
+++ resolved
@@ -48,13 +48,12 @@
 PirResultReport RunPir(const ApsiSenderConfig& apsi_sender_config,
                        const std::shared_ptr<yacl::link::Context>& lctx);
 
-<<<<<<< HEAD
 PirResultReport RunDkPir(const DkPirReceiverConfig& dk_pir_receiver_config,
                          const std::shared_ptr<yacl::link::Context>& lctx);
 
 PirResultReport RunDkPir(const DkPirSenderConfig& dk_pir_sender_config,
                          const std::shared_ptr<yacl::link::Context>& lctx);
-=======
+
 namespace api {
 
 namespace internal {
@@ -77,6 +76,5 @@
                               const std::shared_ptr<yacl::link::Context>& lctx);
 
 }  // namespace api
->>>>>>> b36abfcb
 
 }  // namespace psi